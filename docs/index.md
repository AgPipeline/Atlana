# Welcome to Atlana

Atlana is our web interface used to configure and run workflows for processing drone captured data.

## What's available

The UI provides a convienient way for running workflows.
It also provide ways to:

 * configure one or more storage locations at the folder and file levels
 * download and restore configured storage locations
 * run workflows
 * create new workflows that use git repositories
 * re-run jobs you've created and jobs others have created
 * download and restore workflows you've created and workflows you've run

The downloaded configurations of storage locations and workflows are in JSON format and can be shared with others.

## Tutorial

Required inputs (or see [sample data](#sample-data):

- an orthomosaic image to be processed
- a GeoJSON file containing the plots of interest
- an optional YAML file containing [experiment information](https://osf.io/xdkcy/wiki/Configuration%20YAML/) [![external link](img/external_link.png)](https://osf.io/xdkcy/wiki/Configuration%20YAML/)

What we will do:

<<<<<<< HEAD
1. [Upload files and configure](#uploading-and-configuring-files) a file endpoint on the remote system
2. Running the [Canopy Cover image-based workflow](#running-a-workflow)
=======
1. [Upload files and configure](#uploading-and-configuring-files) a server-side file storage definition
2. Run the [Canopy Cover workflow](#running-a-workflow)
>>>>>>> 9eb41ff1
3. [Downloading the results](#downloading-the-results) to the local computer
4. [Deleting](#delete-workflow-run) the workflow run

Note that the geographic boundaries of the image don't need to match that of the plots.
Only those plots that intersect the image will be processed.

Additionally, the coordinate system of the image doesn't need to match that of the plots.
Plot points are converted automatically to the image's geographic coordinate system.

### Sample data

We also provide an [archive of sample data](https://data.cyverse.org/dav-anon/iplant/projects/aes/cct/diag/sample-data/sample_website_data.tar.gz
) [![external link](img/external_link.png)](https://data.cyverse.org/dav-anon/iplant/projects/aes/cct/diag/sample-data/sample_website_data.tar.gz) that can be downloaded and used in this Tutorial.
Be sure to extract the files from this archive before uploading them.
Uploaded archives are **not** usable by the system.

The following `bash` commands can be used to download the archive and extract the files.

```bash
curl --output sample_website_data.tar.gz https://data.cyverse.org/dav-anon/iplant/projects/aes/cct/diag/sample-data/sample_website_data.tar.gz
tar -xzf sample_website_data.tar.gz
```

### Uploading and configuring files

On the main page of the site, click the `files` link under **Data Sources**.
This will take you to the file storage definition page

<img src="img/landing_click_files.png" width="450" alt="File storage definition link" aria-label="File storage definition link" title="Click on Files link"/>

Next click the upload icon, select and upload the files to process.
You may see an <img src="img/configure_files_uploading_files.png" width="90" alt="Uploading files" aria-label="Uploading files" title="Uploading files"/> message on the icon if it takes a few seconds to upload the files.
You can also drag-and-drop files onto the upload location.

<img src="img/configure_files_upload.png" width="450" alt="Click upload files icon" aria-label="Upload files link" title="Click or drag-and-drop to upload files"/>

Next, select "Server Side" from the drop down on the upper right of the page, and click "New".

<img src="img/configure_files_server_side.png" width="450" alt="Choose dropdown server-side then new" aria-label="Create new server-side definition" title="Create new server-side file configuration"/>

This will display a new window showing the uploaded files.
You may change the name of the endpoing to something more meaningful.
Select "OK" to complete defining the endpoint and dismiss the window.

<img src="img/configure_files_new_server_side.png" width="450" alt="Finish server-side configuration" aria-label="Click OK to complete configuration" title="Click OK to accept"/>

The configured access is now available to workflows and shown on the page.

<img src="img/configure_files_completed.png" width="450" alt="Configured file storage listing" aria-label="Configured file storage listing" title="Configured file storage listing"/>

You can return to the main page by clicking the "back" button.

<img src="img/configure_files_back.png" width="450" alt="Click back button" aria-label="Click back button for main page" title="Click the back button"/>

### Running a workflow

On the main page of the site, click the `Image` link under **Workflows**.

<img src="img/landing_page_image.png" width="450" alt="Image workflow definition link" aria-label="Image workflow definition link" title="Click on Image link"/>

Choose "Canopy Cover" from the drop down on the upper right of the page, and click "Run".

<img src="img/workflows_image_cc_run.png" width="450" alt="Choose dropdown Canopy Cover then run" aria-label="Run Canopy Cover workflow" title="Run Canopy Cover workflow"/>

The fields needed for running this workflow are shown on the page.
We will be configuring the "Image file" field next.

<img src="img/workflows_image_cc_fields.png" width="450" alt="Canopy Cover workflow fields" aria-label="Available Canopy Cover workflow fields" title="Canopy Cover workflow fields"/>

Select the ellipses next to "Image file" to bring up the browsing window.
Since we've  only defined one file configuration, it will be automatically chosen for us.
Select the orthomosaic file and click "OK" to confirm your selection and dismiss the window.
If you are using the sample data, the name of the file to choose is "sample_orthophoto.tif".

<img src="img/workflows_image_cc_field_file.png" width="450" alt="Selecting image to process" aria-label="File selection window" title="Select image to process"/>

Click the ellipses next to each of the other entries to choose the GeoJSON and YAML experiment files for this workflow.

Once the fields are fill in, click the "Run" button under the entries to start the workflow.

<img src="img/workflows_image_cc_start.png" width="450" alt="Starting the workflow" aria-label="Start the workflow" title="Starting the workflow"/>

You will be returned to the Workflow listing page showing your running job.
The status of the job is automatically updated.
Other jobs may also be displayed in the listing.
Next we are going to navigate to view the output of the running workflow.

<img src="img/workflows_image_cc_listing.png" width="450" alt="Listing of workflows" aria-label="Listing of new workflow" title="Listing of workflows"/>

To see how the workflow job is proceeding, click the "View" button next to the workflow we just created.
This will display a page where the status of the job is display and you can access normal and warning/error messages.
To update the messages and warnings/errors, click the "Refresh" button.
If there are many messages retrieved from the server, it may take a few seconds before the messages are displayed.

The current count of regular and warning/error messages are updated after refreshing.
Clicking on the counts will switch between the message types.

<img src="img/workflows_image_cc_messages.png" width="450" alt="Workflow output listing refresh" aria-label="Viewing output messages" title="Refresh view of output messages"/>

Use the "back" button to return to the workflow listing page.
Click the "View" button again on the workflow listing page to re-display the messages.

<img src="img/workflows_image_cc_messages_back.png" width="450" alt="Back button to view workflows" aria-label="Click back button for workflow listing" title="Click the back button"/>

### Downloading the results

On the workflow listing page, completed workflows have a download button to the far right of their name.
Clicking the download button will download the CSV file ccontaining the results and the JSON of the job definition.

<img src="img/workflows_image_download_results.png" width="450" alt="Download finished workflow results" aria-label="Click download icon for workflow results" title="Click download icon to retrieve results"/>

If you have downloaded our [sample data](#sample-data) for processing and used that for running the Canopy Cover workflow, you can compare the extracted CSV file against your results.

### Delete workflow run

Click "Delete" to the right of the workflow run name that you want to delete.
This will remove all files and information associated with the workflow run.
If you are happy with the results, be sure to [download the results](#downloading-the-results) before deleting the workflow run.

<img src="img/workflow_image_cc_delete.png" width="450" alt="Delete workflow run" aria-label="Click delete to remove workflow run" title="Delete workflow run"/><|MERGE_RESOLUTION|>--- conflicted
+++ resolved
@@ -26,13 +26,8 @@
 
 What we will do:
 
-<<<<<<< HEAD
 1. [Upload files and configure](#uploading-and-configuring-files) a file endpoint on the remote system
 2. Running the [Canopy Cover image-based workflow](#running-a-workflow)
-=======
-1. [Upload files and configure](#uploading-and-configuring-files) a server-side file storage definition
-2. Run the [Canopy Cover workflow](#running-a-workflow)
->>>>>>> 9eb41ff1
 3. [Downloading the results](#downloading-the-results) to the local computer
 4. [Deleting](#delete-workflow-run) the workflow run
 
